﻿using Microsoft.UI.Xaml;
using Microsoft.Windows.AppLifecycle;
using NickvisionMoney.Shared.Controllers;
using NickvisionMoney.Shared.Models;
using NickvisionMoney.WinUI.Views;
using System;

namespace NickvisionMoney.WinUI;

/// <summary>
/// The App
/// </summary>
public partial class App : Application
{
    public static Window? MainWindow { get; private set; } = null;
    private readonly MainWindowController _mainWindowController;

    /// <summary>
    /// Constructs an App
    /// </summary>
    public App()
    {
        InitializeComponent();
        _mainWindowController = new MainWindowController();
        //AppInfo
        _mainWindowController.AppInfo.ID = "org.nickvision.money";
        _mainWindowController.AppInfo.Name = "Nickvision Denaro";
        _mainWindowController.AppInfo.ShortName = "Denaro";
        _mainWindowController.AppInfo.Description = $"{_mainWindowController.Localizer["Description"]}.";
<<<<<<< HEAD
        _mainWindowController.AppInfo.Version = "2023.3.0-beta2";
        _mainWindowController.AppInfo.Changelog = "- Added a new Dashboard page to view quick information about all accounts\n- Added the ability to add a color to groups\n- Added the ability to customize the decimal and group separators used per account\n- Added the ability to password protect a PDF file\n- Added a preference option to automatically backup account files to a specific folder\n- Redesigned the AccountView for a more fluent design\n- Fixed an issue where OFX files with security could not be imported\n- Fixed an issue where QIF files could not be imported on non-English systems\n- Updated and added translations (Thanks to everyone on Weblate)!";
=======
        _mainWindowController.AppInfo.Version = "2023.4.0-beta1";
        _mainWindowController.AppInfo.Changelog = "- Added the ability to customize the decimal and group separators used per account\n- Added the ability to password protect a PDF file\n- Added a preference option to automatically backup account files to a specific folder\n- Fixed an issue where OFX files with security could not be imported\n- Fixed an issue where QIF files could not be imported on non-English systems\n- Updated and added translations (Thanks to everyone on Weblate)!";
>>>>>>> 60402733
        _mainWindowController.AppInfo.GitHubRepo = new Uri("https://github.com/nlogozzo/NickvisionMoney");
        _mainWindowController.AppInfo.IssueTracker = new Uri("https://github.com/nlogozzo/NickvisionMoney/issues/new");
        _mainWindowController.AppInfo.SupportUrl = new Uri("https://github.com/nlogozzo/NickvisionMoney/discussions");
        //Theme
        if (_mainWindowController.Theme == Theme.Light)
        {
            RequestedTheme = ApplicationTheme.Light;
        }
        else if (_mainWindowController.Theme == Theme.Dark)
        {
            RequestedTheme = ApplicationTheme.Dark;
        }
    }

    /// <summary>
    /// Occurs when the app is launched
    /// </summary>
    /// <param name="args">LaunchActivatedEventArgs</param>
    protected override void OnLaunched(LaunchActivatedEventArgs args)
    {
        var activatedArgs = AppInstance.GetCurrent().GetActivatedEventArgs();
        if (activatedArgs.Kind == ExtendedActivationKind.File)
        {
            var fileArgs = (Windows.ApplicationModel.Activation.IFileActivatedEventArgs)activatedArgs.Data;
            _mainWindowController.FileToLaunch = fileArgs.Files[0].Path;
        }
        MainWindow = new MainWindow(_mainWindowController);
        MainWindow.Activate();
    }
}<|MERGE_RESOLUTION|>--- conflicted
+++ resolved
@@ -27,13 +27,8 @@
         _mainWindowController.AppInfo.Name = "Nickvision Denaro";
         _mainWindowController.AppInfo.ShortName = "Denaro";
         _mainWindowController.AppInfo.Description = $"{_mainWindowController.Localizer["Description"]}.";
-<<<<<<< HEAD
-        _mainWindowController.AppInfo.Version = "2023.3.0-beta2";
+        _mainWindowController.AppInfo.Version = "2023.4.0-beta1";
         _mainWindowController.AppInfo.Changelog = "- Added a new Dashboard page to view quick information about all accounts\n- Added the ability to add a color to groups\n- Added the ability to customize the decimal and group separators used per account\n- Added the ability to password protect a PDF file\n- Added a preference option to automatically backup account files to a specific folder\n- Redesigned the AccountView for a more fluent design\n- Fixed an issue where OFX files with security could not be imported\n- Fixed an issue where QIF files could not be imported on non-English systems\n- Updated and added translations (Thanks to everyone on Weblate)!";
-=======
-        _mainWindowController.AppInfo.Version = "2023.4.0-beta1";
-        _mainWindowController.AppInfo.Changelog = "- Added the ability to customize the decimal and group separators used per account\n- Added the ability to password protect a PDF file\n- Added a preference option to automatically backup account files to a specific folder\n- Fixed an issue where OFX files with security could not be imported\n- Fixed an issue where QIF files could not be imported on non-English systems\n- Updated and added translations (Thanks to everyone on Weblate)!";
->>>>>>> 60402733
         _mainWindowController.AppInfo.GitHubRepo = new Uri("https://github.com/nlogozzo/NickvisionMoney");
         _mainWindowController.AppInfo.IssueTracker = new Uri("https://github.com/nlogozzo/NickvisionMoney/issues/new");
         _mainWindowController.AppInfo.SupportUrl = new Uri("https://github.com/nlogozzo/NickvisionMoney/discussions");
