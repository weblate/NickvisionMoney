--- conflicted
+++ resolved
@@ -48,20 +48,8 @@
     then
         exit $success
     fi
-<<<<<<< HEAD
-
-    blueprint-compiler batch-compile Blueprints/ Blueprints/ Blueprints/*.blp
-    mkdir -p {{PREFIX}}/{{LIB_DIR}}/{{app_id}}
-    rm Blueprints/*.ui
-    dotnet publish -c Release {{project_name}}.GNOME.csproj \
-        $([ "$RUNTIME" ] && echo "--runtime $RUNTIME") \
-        --self-contained false -o {{PREFIX}}/{{LIB_DIR}}/{{app_id}}
-    mkdir -p {{PREFIX}}/bin
-    cat > {{PREFIX}}/bin/{{app_id}} << EOF
-=======
     mkdir -p {{builddir}}{{PREFIX}}/bin
     cat > {{builddir}}{{PREFIX}}/bin/{{app_id}} << EOF
->>>>>>> 0606e02f
     #!/bin/sh
     exec dotnet {{PREFIX}}/{{LIB_DIR}}/{{app_id}}/{{project_name}}.GNOME.dll
     EOF
@@ -91,20 +79,8 @@
     then
         exit $success
     fi
-<<<<<<< HEAD
-
-    blueprint-compiler batch-compile Blueprints/ Blueprints/ Blueprints/*.blp
-    mkdir -p {{PREFIX}}/{{LIB_DIR}}/{{app_id}}
-    rm Blueprints/*.ui
-    dotnet publish -c Release {{project_name}}.GNOME.csproj \
-        $([ "$RUNTIME" ] && echo "--runtime $RUNTIME") \
-        --self-contained true -o {{PREFIX}}/{{LIB_DIR}}/{{app_id}}
-    mkdir -p {{PREFIX}}/bin
-    cat > {{PREFIX}}/bin/{{app_id}} << EOF
-=======
     mkdir -p {{builddir}}{{PREFIX}}/bin
     cat > {{builddir}}{{PREFIX}}/bin/{{app_id}} << EOF
->>>>>>> 0606e02f
     #!/bin/sh
     exec {{PREFIX}}/{{LIB_DIR}}/{{app_id}}/{{project_name}}.GNOME
     EOF
@@ -116,26 +92,10 @@
     if [ ! -d {{INSTALL_PREFIX}} ]; then mkdir -p {{INSTALL_PREFIX}}; fi
     cp -r {{builddir}}/* {{INSTALL_PREFIX}}
 
-<<<<<<< HEAD
-    blueprint-compiler batch-compile Blueprints/ Blueprints/ Blueprints/*.blp
-    mkdir -p /app/lib/{{app_id}}
-    rm Blueprints/*.ui
-    dotnet publish -c Release {{project_name}}.GNOME.csproj \
-        $([ -d "$FLATPAK_BUILDER_BUILDDIR/nuget-sources" ] && \
-        echo "--source $FLATPAK_BUILDER_BUILDDIR/nuget-sources") \
-        --runtime $RUNTIME --self-contained true -o /app/lib/{{app_id}}
-    mkdir -p /app/bin
-    cat > /app/bin/{{app_id}} << EOF
-    #!/bin/sh
-    exec /app/lib/{{app_id}}/{{project_name}}.GNOME
-    EOF
-    chmod +x /app/bin/{{app_id}}
-=======
 # Clean build directory
 clean:
     # Removing build directory
     rm -r {{builddir}}; exit 0
->>>>>>> 0606e02f
 
 # Command to be used in flatpak manifest
 publish-flatpak: (publish-self-contained "/app") install && clean
