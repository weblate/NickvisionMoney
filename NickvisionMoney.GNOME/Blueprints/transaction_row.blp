using Gtk 4.0;
using Adw 1;

Gtk.FlowBoxChild _root {
  focusable: false;

  Adw.PreferencesGroup  {
    Adw.ActionRow _row {
      use-markup: false;
      title-lines: 1;
      subtitle-lines: 1;
      width-request: 300;
      height-request: 78;
      activatable-widget: _editButton;
    
      [suffix]
      Gtk.Box _suffixBox {
        orientation: horizontal;
        spacing: 2;
        valign: center;
      
        Gtk.Label _amountLabel {
          valign: center;
          margin-end: 6;
        }
      
<<<<<<< HEAD
        Gtk.Button _editButton {
          icon-name: "document-edit-symbolic";
          valign: center;
          tooltip-text: _("Edit.TransactionRow");
        
          styles ["flat"]
=======
        Gtk.Box {
          orientation: horizontal;
          spacing: 6;
          halign: end;
        
          Gtk.Button _editButton {
            icon-name: "document-edit-symbolic";
            valign: center;
            tooltip-text: _("Edit Transaction");
          
            styles ["flat"]
          }
        
          Gtk.Button _deleteButton {
            icon-name: "user-trash-symbolic";
            valign: center;
            tooltip-text: _("Delete Transaction");
          
            styles ["flat"]
          }
>>>>>>> 1d85a094
        }
      }
    }
  }
}<|MERGE_RESOLUTION|>--- conflicted
+++ resolved
@@ -24,35 +24,12 @@
           margin-end: 6;
         }
       
-<<<<<<< HEAD
         Gtk.Button _editButton {
           icon-name: "document-edit-symbolic";
           valign: center;
-          tooltip-text: _("Edit.TransactionRow");
+          tooltip-text: _("Edit Transaction");
         
           styles ["flat"]
-=======
-        Gtk.Box {
-          orientation: horizontal;
-          spacing: 6;
-          halign: end;
-        
-          Gtk.Button _editButton {
-            icon-name: "document-edit-symbolic";
-            valign: center;
-            tooltip-text: _("Edit Transaction");
-          
-            styles ["flat"]
-          }
-        
-          Gtk.Button _deleteButton {
-            icon-name: "user-trash-symbolic";
-            valign: center;
-            tooltip-text: _("Delete Transaction");
-          
-            styles ["flat"]
-          }
->>>>>>> 1d85a094
         }
       }
     }
