<?xml version="1.0" encoding="UTF-8"?>
<component type="desktop-application">
  <id>org.nickvision.money</id>
  <metadata_license>CC0-1.0</metadata_license>
  <project_license>MIT</project_license>
  <name>Denaro</name>
  <developer_name>Nickvision</developer_name>
  <summary>Manage your personal finances</summary>
  <description>
    <p>
      A personal finance manager
    </p>
  </description>
  <launchable type="desktop-id">org.nickvision.money.desktop</launchable>
  <screenshots>
    <screenshot type="default">
      <image>https://raw.githubusercontent.com/nlogozzo/NickvisionMoney/master/NickvisionMoney.GNOME/Screenshots/MainWindow.png</image>
    </screenshot>
    <screenshot>
      <image>https://raw.githubusercontent.com/nlogozzo/NickvisionMoney/master/NickvisionMoney.GNOME/Screenshots/OpenAccount.png</image>
    </screenshot>
    <screenshot>
      <image>https://raw.githubusercontent.com/nlogozzo/NickvisionMoney/master/NickvisionMoney.GNOME/Screenshots/OpenAccountDark.png</image>
    </screenshot>
    <screenshot>
      <image>https://raw.githubusercontent.com/nlogozzo/NickvisionMoney/master/NickvisionMoney.GNOME/Screenshots/CompactMode.png</image>
    </screenshot>
    <screenshot>
      <image>https://raw.githubusercontent.com/nlogozzo/NickvisionMoney/master/NickvisionMoney.GNOME/Screenshots/Transaction.png</image>
    </screenshot>
    <screenshot>
      <image>https://raw.githubusercontent.com/nlogozzo/NickvisionMoney/master/NickvisionMoney.GNOME/Screenshots/AccountSettings.png</image>
    </screenshot>
    <screenshot>
      <image>https://raw.githubusercontent.com/nlogozzo/NickvisionMoney/master/NickvisionMoney.GNOME/Screenshots/PasswordDialog.png</image>
    </screenshot>
  </screenshots>
  <url type="homepage">https://github.com/nlogozzo/NickvisionMoney</url>
  <url type="bugtracker">https://github.com/nlogozzo/NickvisionMoney/issues</url>
  <url type="donation">https://github.com/sponsors/nlogozzo</url>
  <url type="translate">https://hosted.weblate.org/engage/nickvision-money/</url>
  <project_group>Nickvision</project_group>
  <provides>
    <binary>org.nickvision.money</binary>
    <binary>NickvisionMoney.GNOME</binary>
    <mediatype>application/x-nmoney</mediatype>
  </provides>
  <releases>
    <release version="2023.3.0-beta1" date="2023-03-11">
      <description>
<<<<<<< HEAD
        <p>- Added the ability to customize the decimal and group separators used per account</p>
=======
        <p>- Added the ability to password protect a PDF file</p>
>>>>>>> 9aaf0d5b
        <p>- Fixed an issue where editing a transaction with a receipt would crash the application</p>
        <p>- Fixed an issue where OFX files with security could not be imported</p>
        <p>- Fixed an issue where QIF files could not be imported on non-English systems</p>
        <p>- The UI is now built using blueprint</p>
        <p>- Various UI/UX fixes and improvements</p>
        <p>- Updated translations (Thanks to everyone on Weblate)!</p>
      </description>
    </release>
  </releases>
  <content_rating type="oars-1.1" />
  <recommends>
    <control>keyboard</control>
    <control>pointing</control>
    <control>touch</control>
  </recommends>
  <requires>
    <display_length compare="ge">360</display_length>
  </requires>
  <custom>
    <value key="Purism::form_factor">workstation</value>
    <value key="Purism::form_factor">mobile</value>
  </custom>
</component><|MERGE_RESOLUTION|>--- conflicted
+++ resolved
@@ -48,11 +48,8 @@
   <releases>
     <release version="2023.3.0-beta1" date="2023-03-11">
       <description>
-<<<<<<< HEAD
         <p>- Added the ability to customize the decimal and group separators used per account</p>
-=======
         <p>- Added the ability to password protect a PDF file</p>
->>>>>>> 9aaf0d5b
         <p>- Fixed an issue where editing a transaction with a receipt would crash the application</p>
         <p>- Fixed an issue where OFX files with security could not be imported</p>
         <p>- Fixed an issue where QIF files could not be imported on non-English systems</p>
