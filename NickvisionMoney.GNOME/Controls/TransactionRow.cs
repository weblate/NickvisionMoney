using NickvisionMoney.GNOME.Helpers;
using NickvisionMoney.Shared.Controls;
using NickvisionMoney.Shared.Helpers;
using NickvisionMoney.Shared.Models;
using System;
using System.Collections.Generic;
using System.Globalization;
using System.Runtime.InteropServices;
using static NickvisionMoney.Shared.Helpers.Gettext;

namespace NickvisionMoney.GNOME.Controls;

/// <summary>
/// A row for displaying a transaction
/// </summary>
public partial class TransactionRow : Gtk.FlowBoxChild, IModelRowControl<Transaction>
{
    private delegate bool GSourceFunc(nint data);

    [LibraryImport("libadwaita-1.so.0", StringMarshalling = StringMarshalling.Utf8)]
    private static partial void g_main_context_invoke(nint context, GSourceFunc function, nint data);

    private Transaction _transaction;
    private string _defaultColor;
    private CultureInfo _cultureAmount;
    private CultureInfo _cultureDate;
    private bool _isSmall;
    private Dictionary<uint, Group> _groups;
    private TransactionId _idWidget;
    private bool _useNativeDigits;

    [Gtk.Connect] private readonly Adw.ActionRow _row;
    [Gtk.Connect] private readonly Gtk.Label _amountLabel;
    [Gtk.Connect] private readonly Gtk.Button _editButton;
    [Gtk.Connect] private readonly Gtk.Box _suffixBox;

    private GSourceFunc[] _callbacks;

    /// <summary>
    /// The id of the Transaction
    /// </summary>
    public uint Id => _transaction.Id;

    /// <summary>
    /// Occurs when the edit button on the row is clicked
    /// </summary>
    public event EventHandler<uint>? EditTriggered;

    /// <summary>
    /// Constructs a TransactionRow
    /// </summary>
    /// <param name="builder">Gtk.Builder</param>
    /// <param name="transaction">The Transaction to display</param>
    /// <param name="groups">The groups in the account</param>
    /// <param name="cultureAmount">The CultureInfo to use for the amount string</param>
    /// <param name="cultureDate">The CultureInfo to use for the date string</param>
    /// <param name="useNativeDigits">Whether to use native digits</param>
    /// <param name="defaultColor">Default transaction color</param>
    private TransactionRow(Gtk.Builder builder, Transaction transaction, Dictionary<uint, Group> groups, CultureInfo cultureAmount, CultureInfo cultureDate, bool useNativeDigits, string defaultColor) : base(builder.GetPointer("_root"), false)
    {
        _transaction = transaction;
        _defaultColor = defaultColor;
        _cultureAmount = cultureAmount;
        _cultureDate = cultureDate;
        _useNativeDigits = useNativeDigits;
        _isSmall = false;
        _groups = groups;
        _callbacks = new GSourceFunc[3];
        _callbacks[0] = (x) =>
        {
            //Row Settings
            _row.SetTitle(_transaction.Description);
            _row.SetSubtitle($"{_transaction.Date.ToString("d", _cultureDate)}{(_transaction.RepeatInterval != TransactionRepeatInterval.Never ? $"\n{_("Repeat Interval")}: {_(_transaction.RepeatInterval.ToString())}" : "")}");
            _idWidget.UpdateColor(_transaction.UseGroupColor ? _groups[_transaction.GroupId <= 0 ? 0u : (uint)_transaction.GroupId].RGBA : _transaction.RGBA, _defaultColor, _useNativeDigits);
            //Amount Label
            _amountLabel.SetLabel($"{(_transaction.Type == TransactionType.Income ? "+  " : "−  ")}{_transaction.Amount.ToAmountString(_cultureAmount, _useNativeDigits)}");
            _amountLabel.RemoveCssClass(_transaction.Type == TransactionType.Income ? "denaro-expense" : "denaro-income");
            _amountLabel.AddCssClass(_transaction.Type == TransactionType.Income ? "denaro-income" : "denaro-expense");
            //Buttons Box
            _editButton.SetVisible(_transaction.RepeatFrom <= 0);
            _editButton.SetSensitive(_transaction.RepeatFrom <= 0);
            return false;
        };
        _callbacks[1] = (x) =>
        {
            SetVisible(true);
            return false;
        };
        _callbacks[2] = (x) =>
        {
            SetVisible(false);
            return false;
        };
        //Build UI
        builder.Connect(this);
        _editButton.OnClicked += Edit;
<<<<<<< HEAD
        _idWidget = new TransactionId(transaction.Id, localizer);
=======
        _deleteButton.OnClicked += Delete;
        _idWidget = new TransactionId(transaction.Id);
>>>>>>> 1d85a094
        _row.AddPrefix(_idWidget);
        //Group Settings
        UpdateRow(transaction, defaultColor, cultureAmount, cultureDate);
    }

    /// <summary>
    /// Constructs a TransactionRow
    /// </summary>
    /// <param name="transaction">The Transaction to display</param>
    /// <param name="groups">The groups in the account</param>
    /// <param name="cultureAmount">The CultureInfo to use for the amount string</param>
    /// <param name="cultureDate">The CultureInfo to use for the date string</param>
    /// <param name="useNativeDigits">Whether to use native digits</param>
    /// <param name="defaultColor">Default transaction color</param>
    public TransactionRow(Transaction transaction, Dictionary<uint, Group> groups, CultureInfo cultureAmount, CultureInfo cultureDate, bool useNativeDigits, string defaultColor) : this(Builder.FromFile("transaction_row.ui"), transaction, groups, cultureAmount, cultureDate, useNativeDigits, defaultColor)
    {
    }

    /// <summary>
    /// Whether or not the row uses a small style
    /// </summary>
    public bool IsSmall
    {
        get => _isSmall;

        set
        {
            _isSmall = value;
            if (_isSmall)
            {
                _suffixBox.SetOrientation(Gtk.Orientation.Vertical);
                _suffixBox.SetMarginTop(4);
            }
            else
            {
                _suffixBox.SetOrientation(Gtk.Orientation.Horizontal);
                _suffixBox.SetMarginTop(0);
            }
            _idWidget.SetCompact(_isSmall);
        }
    }

    /// <summary>
    /// Updates the row with the new model
    /// </summary>
    /// <param name="transaction">The new Transaction model</param>
    /// <param name="defaultColor">The default color for the row</param>
    /// <param name="cultureAmount">The culture to use for displaying amount strings</param>
    /// <param name="cultureDate">The culture to use for displaying date strings</param>
    public void UpdateRow(Transaction transaction, string defaultColor, CultureInfo cultureAmount, CultureInfo cultureDate)
    {
        _transaction = transaction;
        _defaultColor = defaultColor;
        _cultureAmount = cultureAmount;
        _cultureDate = cultureDate;
        g_main_context_invoke(IntPtr.Zero, _callbacks[0], IntPtr.Zero);
    }

    /// <summary>
    /// Shows the row
    /// </summary>
    public new void Show() => g_main_context_invoke(IntPtr.Zero, _callbacks[1], IntPtr.Zero);

    /// <summary>
    /// Hides the row
    /// </summary>
    public new void Hide() => g_main_context_invoke(IntPtr.Zero, _callbacks[2], IntPtr.Zero);

    /// <summary>
    /// Occurs when the edit button is clicked
    /// </summary>
    /// <param name="sender">Gtk.Button</param>
    /// <param name="e">EventArgs</param>
    private void Edit(Gtk.Button sender, EventArgs e) => EditTriggered?.Invoke(this, Id);
}<|MERGE_RESOLUTION|>--- conflicted
+++ resolved
@@ -94,12 +94,7 @@
         //Build UI
         builder.Connect(this);
         _editButton.OnClicked += Edit;
-<<<<<<< HEAD
-        _idWidget = new TransactionId(transaction.Id, localizer);
-=======
-        _deleteButton.OnClicked += Delete;
         _idWidget = new TransactionId(transaction.Id);
->>>>>>> 1d85a094
         _row.AddPrefix(_idWidget);
         //Group Settings
         UpdateRow(transaction, defaultColor, cultureAmount, cultureDate);
