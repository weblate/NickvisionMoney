--- conflicted
+++ resolved
@@ -99,7 +99,6 @@
   color: @accent_fg_color;
 }
 
-
 /* Transactions header box */
 .transactions-header {
   border-bottom-style: solid;
@@ -107,7 +106,6 @@
   border-bottom-color: @borders;
 }
 
-<<<<<<< HEAD
 /* Group Checkbutton */
 .group-filter-bg {
   border-radius: 32px;
@@ -131,7 +129,7 @@
 
 .group-filter-disabled check:hover {
   box-shadow: 0 0 0 2px rgba(0, 0, 0, 0.16) inset;
-=======
+}
 /* Transaction Dialog */
 .transaction-dialog-group list:dir(ltr), .transaction-dialog-group row:dir(ltr), .transaction-dialog-color list:dir(rtl), .transaction-dialog-color row:dir(rtl) {
   border-top-right-radius: 0px;
@@ -185,5 +183,4 @@
 
 .tag-dark {
   color: rgba(0, 0, 0, 0.8);
->>>>>>> 6e89874d
 }