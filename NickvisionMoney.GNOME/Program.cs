--- conflicted
+++ resolved
@@ -64,13 +64,8 @@
         _mainWindowController.AppInfo.Name = "Nickvision Denaro";
         _mainWindowController.AppInfo.ShortName = _mainWindowController.Localizer["ShortName"];
         _mainWindowController.AppInfo.Description = $"{_mainWindowController.Localizer["Description"]}.";
-<<<<<<< HEAD
-        _mainWindowController.AppInfo.Version = "2023.5.0";
-        _mainWindowController.AppInfo.Changelog = "<ul><li>Fixed an issue where Denaro would crash on systems with unconfigured locales</li><li>Fixed an issue where PDF exporting failed for accounts with many receipts</li><li>Fixed an issue where a group's filter was reactivated when a transaction was added to that group</li><li>Error messages will be shown if Denaro attempts to access inaccessible files instead of crashing</li><li>Updated and added translations (Thanks to everyone on Weblate)!</li></ul>";
-=======
         _mainWindowController.AppInfo.Version = "2023.6.0-next";
         _mainWindowController.AppInfo.Changelog = "<ul><li>Updated and added translations (Thanks to everyone on Weblate)!</li></ul>";
->>>>>>> e2fc3c54
         _mainWindowController.AppInfo.GitHubRepo = new Uri("https://github.com/NickvisionApps/Denaro");
         _mainWindowController.AppInfo.IssueTracker = new Uri("https://github.com/NickvisionApps/Denaro/issues/new");
         _mainWindowController.AppInfo.SupportUrl = new Uri("https://github.com/NickvisionApps/Denaro/discussions");
