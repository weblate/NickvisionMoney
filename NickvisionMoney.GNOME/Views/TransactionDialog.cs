using NickvisionMoney.GNOME.Helpers;
using NickvisionMoney.Shared.Controllers;
using NickvisionMoney.Shared.Models;
using System;
using System.Collections.Generic;
using System.Linq;
using System.Runtime.InteropServices;

namespace NickvisionMoney.GNOME.Views;

/// <summary>
/// A dialog for managing a Transaction
/// </summary>
public partial class TransactionDialog : Adw.MessageDialog
{
    [StructLayout(LayoutKind.Sequential)]
    public struct MoneyDateTime
    {
        ulong Usec;
        nint Tz;
        int Interval;
        int Days;
        int RefCount;
    };

    [StructLayout(LayoutKind.Sequential)]
    public struct Color
    {
        public float Red;
        public float Green;
        public float Blue;
        public float Alpha;
    }

    [LibraryImport("libadwaita-1.so.0", StringMarshalling = StringMarshalling.Utf8)]
    private static partial int g_date_time_get_year(ref MoneyDateTime datetime);

    [LibraryImport("libadwaita-1.so.0", StringMarshalling = StringMarshalling.Utf8)]
    private static partial int g_date_time_get_month(ref MoneyDateTime datetime);

    [LibraryImport("libadwaita-1.so.0", StringMarshalling = StringMarshalling.Utf8)]
    private static partial int g_date_time_get_day_of_month(ref MoneyDateTime datetime);

    [DllImport("libadwaita-1.so.0")]
    private static extern ref MoneyDateTime g_date_time_new_local(int year, int month, int day, int hour, int minute, double seconds);

    [LibraryImport("libadwaita-1.so.0", StringMarshalling = StringMarshalling.Utf8)]
    [return: MarshalAs(UnmanagedType.I1)]
    private static partial bool gdk_rgba_parse(ref Color rgba, string spec);

    [LibraryImport("libadwaita-1.so.0", StringMarshalling = StringMarshalling.Utf8)]
    private static partial string gdk_rgba_to_string(ref Color rgba);

    [DllImport("libadwaita-1.so.0")]
    private static extern ref MoneyDateTime gtk_calendar_get_date(nint calendar);

    [LibraryImport("libadwaita-1.so.0", StringMarshalling = StringMarshalling.Utf8)]
    private static partial void gtk_calendar_select_day(nint calendar, ref MoneyDateTime datetime);

    [LibraryImport("libadwaita-1.so.0", StringMarshalling = StringMarshalling.Utf8)]
    private static partial void gtk_color_chooser_get_rgba(nint chooser, ref Color rgba);

    [LibraryImport("libadwaita-1.so.0", StringMarshalling = StringMarshalling.Utf8)]
    private static partial void gtk_color_chooser_set_rgba(nint chooser, ref Color rgba);

    private bool _constructing;
    private readonly TransactionDialogController _controller;
    private string? _receiptPath;
<<<<<<< HEAD
=======

>>>>>>> 0606e02f
    private readonly Gtk.Window _parentWindow;
    [Gtk.Connect] private readonly Adw.EntryRow _descriptionRow;
    [Gtk.Connect] private readonly Adw.EntryRow _amountRow;
    [Gtk.Connect] private readonly Gtk.Label _currencyLabel;
    [Gtk.Connect] private readonly Gtk.ToggleButton _incomeButton;
    [Gtk.Connect] private readonly Gtk.ToggleButton _expenseButton;
    [Gtk.Connect] private readonly Gtk.Calendar _dateCalendar;
    [Gtk.Connect] private readonly Gtk.MenuButton _dateCalendarButton;
    [Gtk.Connect] private readonly Adw.ComboRow _repeatIntervalRow;
    [Gtk.Connect] private readonly Adw.ActionRow _repeatEndDateRow;
    [Gtk.Connect] private readonly Gtk.Calendar _repeatEndDateCalendar;
    [Gtk.Connect] private readonly Gtk.MenuButton _repeatEndDateCalendarButton;
    [Gtk.Connect] private readonly Gtk.Button _repeatEndDateClearButton;
    [Gtk.Connect] private readonly Adw.ComboRow _groupRow;
    [Gtk.Connect] private readonly Gtk.ColorButton _colorButton;
    [Gtk.Connect] private readonly Gtk.Button _viewReceiptButton;
    [Gtk.Connect] private readonly Adw.ButtonContent _viewReceiptButtonContent;
    [Gtk.Connect] private readonly Gtk.Button _deleteReceiptButton;
    [Gtk.Connect] private readonly Gtk.Button _uploadReceiptButton;
    [Gtk.Connect] private readonly Adw.ButtonContent _uploadReceiptButtonContent;

    private readonly Gtk.EventControllerKey _descriptionKeyController;
    private readonly Gtk.EventControllerKey _amountKeyController;

    private TransactionDialog(Gtk.Builder builder, TransactionDialogController controller, Gtk.Window parent) : base(builder.GetPointer("_root"), false)
    {
        _constructing = true;
        _controller = controller;
        _receiptPath = null;
        _parentWindow = parent;
        //Dialog Settings
<<<<<<< HEAD
        SetTitle($"{_controller.Localizer["Transaction"]} - {_controller.Transaction.Id}");
        SetTransientFor(parentWindow);
        SetDefaultSize(420, -1);
        SetHideOnClose(true);
        SetModal(true);
=======
        SetHeading($"{_controller.Localizer["Transaction"]} - {_controller.Transaction.Id}");
        SetTransientFor(parent);
>>>>>>> 0606e02f
        AddResponse("cancel", _controller.Localizer["Cancel"]);
        SetCloseResponse("cancel");
        if (_controller.CanCopy)
        {
            AddResponse("copy", _controller.Localizer["MakeCopy"]);
        }
        AddResponse("ok", _controller.Localizer[_controller.IsEditing ? "Apply" : "Add"]);
        SetDefaultResponse("ok");
        SetResponseAppearance("ok", Adw.ResponseAppearance.Suggested);
        OnResponse += (sender, e) =>
        {
            _controller.Accepted = e.Response != "cancel";
            _controller.CopyRequested = e.Response == "copy";
        };
        //Build UI
        builder.Connect(this);
        //Description
        _descriptionRow.OnNotify += (sender, e) =>
        {
            if (e.Pspec.GetName() == "text")
            {
                if (!_constructing)
                {
                    Validate();
                }
            }
        };
        _descriptionKeyController = Gtk.EventControllerKey.New();
        _descriptionKeyController.SetPropagationPhase(Gtk.PropagationPhase.Capture);
        _descriptionKeyController.OnKeyPressed += (sender, e) => { if (e.Keyval == 59) { return true; } return false; };
        _descriptionRow.AddController(_descriptionKeyController);
        //Amount
        _amountRow.OnNotify += (sender, e) =>
        {
            if (e.Pspec.GetName() == "text")
            {
                if (!_constructing)
                {
                    Validate();
                }
            }
        };
        _amountKeyController = Gtk.EventControllerKey.New();
        _amountKeyController.SetPropagationPhase(Gtk.PropagationPhase.Capture);
        _amountKeyController.OnKeyPressed += OnKeyPressed;
        _amountRow.AddController(_amountKeyController);
        _currencyLabel.SetLabel($"{_controller.CultureForNumberString.NumberFormat.CurrencySymbol} ({_controller.CultureForNumberString.NumberFormat.NaNSymbol})");
        //Type Box and Buttons
        _incomeButton.OnToggled += OnTypeChanged;
        _expenseButton.OnToggled += OnTypeChanged;
        _expenseButton.BindProperty("active", _incomeButton, "active", (GObject.BindingFlags.Bidirectional | GObject.BindingFlags.SyncCreate | GObject.BindingFlags.InvertBoolean));
        //Date
        _dateCalendar.SetName("calendarTransactions");
        _dateCalendar.OnDaySelected += OnDateChanged;
        _dateCalendar.OnNextMonth += OnDateChanged;
        _dateCalendar.OnNextYear += OnDateChanged;
        _dateCalendar.OnPrevMonth += OnDateChanged;
        _dateCalendar.OnPrevYear += OnDateChanged;
        //Repeat Interval
        _repeatIntervalRow.OnNotify += (sender, e) =>
        {
            if (e.Pspec.GetName() == "selected-item")
            {
                OnRepeatIntervalChanged();
            }
        };
        //Repeat End Date
        _repeatEndDateCalendar.OnDaySelected += OnRepeatEndDateChanged;
        _repeatEndDateClearButton.OnClicked += OnRepeatEndDateClear;
        //Group
        var groups = new List<string>();
        foreach (var pair in _controller.Groups.OrderBy(x => x.Value == _controller.Localizer["Ungrouped"] ? " " : x.Value))
        {
            groups.Add(pair.Value);
        }
        _groupRow.SetModel(Gtk.StringList.New(groups.ToArray()));
        _groupRow.OnNotify += (sender, e) =>
        {
            if (e.Pspec.GetName() == "selected-item")
            {
                if (!_constructing)
                {
                    Validate();
                }
            }
        };
        //Color
        _colorButton.OnColorSet += (sender, e) => Validate();
        //Receipt
<<<<<<< HEAD
        _btnReceiptView = Gtk.Button.New();
        _btnReceiptView.SetValign(Gtk.Align.Center);
        _btnReceiptView.AddCssClass("flat");
        _btnReceiptView.SetTooltipText(_controller.Localizer["View"]);
        _btnReceiptViewContent = Adw.ButtonContent.New();
        _btnReceiptViewContent.SetIconName("image-x-generic-symbolic");
        _btnReceiptView.SetChild(_btnReceiptViewContent);
        _btnReceiptView.OnClicked += OnViewReceipt;
        _btnReceiptDelete = Gtk.Button.New();
        _btnReceiptDelete.SetValign(Gtk.Align.Center);
        _btnReceiptDelete.AddCssClass("flat");
        _btnReceiptDelete.SetIconName("user-trash-symbolic");
        _btnReceiptDelete.SetTooltipText(_controller.Localizer["Delete"]);
        _btnReceiptDelete.OnClicked += OnDeleteReceipt;
        _btnReceiptUpload = Gtk.Button.New();
        _btnReceiptUpload.SetValign(Gtk.Align.Center);
        _btnReceiptUpload.AddCssClass("flat");
        _btnReceiptUpload.SetTooltipText(_controller.Localizer["Upload"]);
        _btnReceiptUploadContent = Adw.ButtonContent.New();
        _btnReceiptUploadContent.SetIconName("document-send-symbolic");
        _btnReceiptUpload.SetChild(_btnReceiptUploadContent);
        _btnReceiptUpload.OnClicked += OnUploadReceipt;
        _boxReceiptButtons = Gtk.Box.New(Gtk.Orientation.Horizontal, 6);
        _boxReceiptButtons.Append(_btnReceiptView);
        _boxReceiptButtons.Append(_btnReceiptDelete);
        _boxReceiptButtons.Append(_btnReceiptUpload);
        _rowReceipt = Adw.ActionRow.New();
        _rowReceipt.SetTitle(_controller.Localizer["Receipt", "Field"]);
        _rowReceipt.AddSuffix(_boxReceiptButtons);
        _grpReceipt.Add(_rowReceipt);
        //Layout
        SetExtraChild(_boxMain);
=======
        _viewReceiptButton.OnClicked += OnViewReceipt;
        _deleteReceiptButton.OnClicked += OnDeleteReceipt;
        _uploadReceiptButton.OnClicked += OnUploadReceipt;
>>>>>>> 0606e02f
        //Load Transaction
        gtk_calendar_select_day(_dateCalendar.Handle, ref g_date_time_new_local(_controller.Transaction.Date.Year, _controller.Transaction.Date.Month, _controller.Transaction.Date.Day, 0, 0, 0.0));
        OnDateChanged(_dateCalendar, EventArgs.Empty);
        _descriptionRow.SetText(_controller.Transaction.Description);
        _amountRow.SetText(_controller.Transaction.Amount.ToString("N2", _controller.CultureForNumberString));
        _incomeButton.SetActive(_controller.Transaction.Type == TransactionType.Income);
        _repeatIntervalRow.SetSelected(_controller.RepeatIntervalIndex);
        _repeatEndDateRow.SetSensitive(_controller.Transaction.RepeatInterval != TransactionRepeatInterval.Never);
        if (_controller.Transaction.RepeatEndDate != null)
        {
            gtk_calendar_select_day(_repeatEndDateCalendar.Handle, ref g_date_time_new_local(_controller.Transaction.RepeatEndDate.Value.Year, _controller.Transaction.RepeatEndDate.Value.Month, _controller.Transaction.RepeatEndDate.Value.Day, 0, 0, 0.0));
            OnRepeatEndDateChanged(_repeatEndDateCalendar, EventArgs.Empty);
        }
        else
        {
            _repeatEndDateCalendarButton.SetLabel(_controller.Localizer["NoEndDate"]);
        }
        if (_controller.Transaction.GroupId == -1)
        {
            _groupRow.SetSelected(0);
        }
        else
        {
            _groupRow.SetSelected((uint)groups.IndexOf(_controller.Groups[(uint)_controller.Transaction.GroupId]));
        }
        var transactionColor = new Color();
        gdk_rgba_parse(ref transactionColor, _controller.Transaction.RGBA);
        gtk_color_chooser_set_rgba(_colorButton.Handle, ref transactionColor);
        _viewReceiptButton.SetSensitive(_controller.Transaction.Receipt != null);
        _deleteReceiptButton.SetSensitive(_controller.Transaction.Receipt != null);
        if (_controller.Transaction.Receipt != null)
        {
            _viewReceiptButtonContent.SetLabel(_controller.Localizer["View"]);
        }
        else
        {
            _uploadReceiptButtonContent.SetLabel(_controller.Localizer["Upload"]);
        }
        Validate();
        _constructing = false;
    }

<<<<<<< HEAD
=======
    /// <summary>
    /// Constructs a TransactionDialog
    /// </summary>
    /// <param name="controller">TransactionDialogController</param>
    /// <param name="parentWindow">Gtk.Window</param>
    public TransactionDialog(TransactionDialogController controller, Gtk.Window parent) : this(Builder.FromFile("transaction_dialog.ui", controller.Localizer), controller, parent)
    {
    }

>>>>>>> 0606e02f
    /// <summary>
    /// Callback for key-pressed signal
    /// </summary>
    /// <param name="sender">Gtk.EventControllerKey</param>
    /// <param name="e">Gtk.EventControllerKey.KeyPressedSignalArgs</param>
    private bool OnKeyPressed(Gtk.EventControllerKey sender, Gtk.EventControllerKey.KeyPressedSignalArgs e)
    {
        if (_controller.InsertSeparator != InsertSeparator.Off)
        {
            if (e.Keyval == 65454 || e.Keyval == 65452 || e.Keyval == 2749 || (_controller.InsertSeparator == InsertSeparator.PeriodComma && (e.Keyval == 44 || e.Keyval == 46)))
            {
                var row = (Adw.EntryRow)(sender.GetWidget());
                row.SetText(row.GetText() + _controller.CultureForNumberString.NumberFormat.NumberDecimalSeparator);
                row.SetPosition(row.GetText().Length);
                return true;
            }
        }
        return false;
    }

    /// <summary>
    /// Validates the dialog's input
    /// </summary>
    private void Validate()
    {
        var selectedDay = gtk_calendar_get_date(_dateCalendar.Handle);
        var date = new DateOnly(g_date_time_get_year(ref selectedDay), g_date_time_get_month(ref selectedDay), g_date_time_get_day_of_month(ref selectedDay));
        var repeatEndDate = default(DateOnly?);
        if (_repeatEndDateCalendarButton.GetLabel() != _controller.Localizer["NoEndDate"])
        {
            var selectedEndDay = gtk_calendar_get_date(_repeatEndDateCalendar.Handle);
            repeatEndDate = new DateOnly(g_date_time_get_year(ref selectedEndDay), g_date_time_get_month(ref selectedEndDay), g_date_time_get_day_of_month(ref selectedEndDay));
        }
        var groupObject = (Gtk.StringObject)_groupRow.GetSelectedItem()!;
        var color = new Color();
        gtk_color_chooser_get_rgba(_colorButton.Handle, ref color);
        var checkStatus = _controller.UpdateTransaction(date, _descriptionRow.GetText(), _incomeButton.GetActive() ? TransactionType.Income : TransactionType.Expense, (int)_repeatIntervalRow.GetSelected(), groupObject.GetString(), gdk_rgba_to_string(ref color), _amountRow.GetText(), _receiptPath, repeatEndDate);
        _descriptionRow.RemoveCssClass("error");
        _descriptionRow.SetTitle(_controller.Localizer["Description", "Field"]);
        _amountRow.RemoveCssClass("error");
        _amountRow.SetTitle(_controller.Localizer["Amount", "Field"]);
        _repeatEndDateRow.RemoveCssClass("error");
        _repeatEndDateRow.SetTitle(_controller.Localizer["TransactionRepeatEndDate", "Field"]);
        if (checkStatus == TransactionCheckStatus.Valid)
        {
            SetResponseEnabled("ok", true);
        }
        else
        {
            if (checkStatus.HasFlag(TransactionCheckStatus.EmptyDescription))
            {
                _descriptionRow.AddCssClass("error");
                _descriptionRow.SetTitle(_controller.Localizer["Description", "Empty"]);
            }
            if (checkStatus.HasFlag(TransactionCheckStatus.InvalidAmount))
            {
                _amountRow.AddCssClass("error");
                _amountRow.SetTitle(_controller.Localizer["Amount", "Invalid"]);
            }
            if (checkStatus.HasFlag(TransactionCheckStatus.InvalidRepeatEndDate))
            {
                _repeatEndDateRow.AddCssClass("error");
                _repeatEndDateRow.SetTitle(_controller.Localizer["TransactionRepeatEndDate", "Invalid"]);
            }
            SetResponseEnabled("ok", false);
        }
    }

    /// <summary>
    /// Occurs when either Income or Expense button is toggled
    /// </summary>
    /// <param name="sender">Gtk.ToggleButton</param>
    /// <param name="e">EventArgs</param>
    private void OnTypeChanged(Gtk.ToggleButton sender, EventArgs e)
    {
        if (_incomeButton.GetActive())
        {
            _incomeButton.AddCssClass("denaro-income");
            _expenseButton.RemoveCssClass("denaro-expense");
        }
        else
        {
            _incomeButton.RemoveCssClass("denaro-income");
            _expenseButton.AddCssClass("denaro-expense");
        }
        if (!_constructing)
        {
            Validate();
        }
    }

    /// <summary>
    /// Occurs when the date in the calendar is changed
    /// </summary>
    /// <param name="sender">Gtk.Calendar</param>
    /// <param name="e">EventArgs</param>
    private void OnDateChanged(Gtk.Calendar sender, EventArgs e)
    {
        var selectedDay = gtk_calendar_get_date(sender.Handle);
        var date = new DateOnly(g_date_time_get_year(ref selectedDay), g_date_time_get_month(ref selectedDay), g_date_time_get_day_of_month(ref selectedDay));
        _dateCalendarButton.SetLabel(date.ToString("d", _controller.CultureForDateString));
        if (!_constructing)
        {
            Validate();
        }
    }

    /// <summary>
    /// Occurs when the repeat interval is changed
    /// </summary>
    private void OnRepeatIntervalChanged()
    {
        var isRepeatIntervalNever = ((Gtk.StringObject)_repeatIntervalRow.SelectedItem!).String == _controller.Localizer["RepeatInterval", "Never"];
        _repeatEndDateRow.SetSensitive(!isRepeatIntervalNever);
        if (!_constructing)
        {
            Validate();
        }
    }

    /// <summary>
    /// Occurs when the repeat end date in the calendar is changed
    /// </summary>
    /// <param name="sender">Gtk.Calendar</param>
    /// <param name="e">EventArgs</param>
    private void OnRepeatEndDateChanged(Gtk.Calendar sender, EventArgs e)
    {
        var selectedDay = gtk_calendar_get_date(sender.Handle);
        var date = new DateOnly(g_date_time_get_year(ref selectedDay), g_date_time_get_month(ref selectedDay), g_date_time_get_day_of_month(ref selectedDay));
        _repeatEndDateCalendarButton.SetLabel(date.ToString("d", _controller.CultureForDateString));
        if (!_constructing)
        {
            Validate();
        }
    }

    /// <summary>
    /// Occurs when the clear repeat end date in clicked
    /// </summary>
    /// <param name="sender">Gtk.Calendar</param>
    /// <param name="e">EventArgs</param>
    private void OnRepeatEndDateClear(Gtk.Button sender, EventArgs e)
    {
        _repeatEndDateCalendarButton.SetLabel(_controller.Localizer["NoEndDate"]);
        if (!_constructing)
        {
            Validate();
        }
    }

    /// <summary>
    /// Occurs when the view receipt button is clicked
    /// </summary>
    /// <param name="sender">Gtk.Button</param>
    /// <param name="e">EventArgs</param>
    private async void OnViewReceipt(Gtk.Button sender, EventArgs e) => await _controller.OpenReceiptImageAsync(_receiptPath);

    /// <summary>
    /// Occurs when the delete receipt button is clicked
    /// </summary>
    /// <param name="sender">Gtk.Button</param>
    /// <param name="e">EventArgs</param>
    private void OnDeleteReceipt(Gtk.Button sender, EventArgs e)
    {
        _receiptPath = "";
        _viewReceiptButton.SetSensitive(false);
        _viewReceiptButtonContent.SetLabel("");
        _deleteReceiptButton.SetSensitive(false);
        _uploadReceiptButtonContent.SetLabel(_controller.Localizer["Upload"]);
        Validate();
    }

    /// <summary>
    /// Occurs when the upload receipt button is clicked
    /// </summary>
    /// <param name="sender">Gtk.Button</param>
    /// <param name="e">EventArgs</param>
    private void OnUploadReceipt(Gtk.Button sender, EventArgs e)
    {
        var openFileDialog = Gtk.FileChooserNative.New(_controller.Localizer["Receipt", "Field"], _parentWindow, Gtk.FileChooserAction.Open, _controller.Localizer["Open"], _controller.Localizer["Cancel"]);
        openFileDialog.SetModal(true);
        var filterAll = Gtk.FileFilter.New();
        filterAll.SetName($"{_controller.Localizer["AllFiles"]} (*.jpg, *.jpeg, *.png, *.pdf)");
        filterAll.AddPattern("*.jpg");
        filterAll.AddPattern("*.jpeg");
        filterAll.AddPattern("*.png");
        filterAll.AddPattern("*.pdf");
        openFileDialog.AddFilter(filterAll);
        var filterJpeg = Gtk.FileFilter.New();
        filterJpeg.SetName("JPEG (*.jpg, *.jpeg)");
        filterJpeg.AddPattern("*.jpg");
        filterJpeg.AddPattern("*.jpeg");
        openFileDialog.AddFilter(filterJpeg);
        var filterPng = Gtk.FileFilter.New();
        filterPng.SetName("PNG (*.png)");
        filterPng.AddPattern("*.png");
        openFileDialog.AddFilter(filterPng);
        var filterPdf = Gtk.FileFilter.New();
        filterPdf.SetName("PDF (*.pdf)");
        filterPdf.AddPattern("*.pdf");
        openFileDialog.AddFilter(filterPdf);
        openFileDialog.OnResponse += (sender, e) =>
        {
            if (e.ResponseId == (int)Gtk.ResponseType.Accept)
            {
                var path = openFileDialog.GetFile()!.GetPath();
                _receiptPath = path;
                _viewReceiptButton.SetSensitive(true);
                _deleteReceiptButton.SetSensitive(true);
                _viewReceiptButtonContent.SetLabel(_controller.Localizer["View"]);
                _uploadReceiptButtonContent.SetLabel("");
                Validate();
            }
        };
        openFileDialog.Show();
    }
}<|MERGE_RESOLUTION|>--- conflicted
+++ resolved
@@ -66,10 +66,7 @@
     private bool _constructing;
     private readonly TransactionDialogController _controller;
     private string? _receiptPath;
-<<<<<<< HEAD
-=======
-
->>>>>>> 0606e02f
+
     private readonly Gtk.Window _parentWindow;
     [Gtk.Connect] private readonly Adw.EntryRow _descriptionRow;
     [Gtk.Connect] private readonly Adw.EntryRow _amountRow;
@@ -101,16 +98,8 @@
         _receiptPath = null;
         _parentWindow = parent;
         //Dialog Settings
-<<<<<<< HEAD
-        SetTitle($"{_controller.Localizer["Transaction"]} - {_controller.Transaction.Id}");
-        SetTransientFor(parentWindow);
-        SetDefaultSize(420, -1);
-        SetHideOnClose(true);
-        SetModal(true);
-=======
         SetHeading($"{_controller.Localizer["Transaction"]} - {_controller.Transaction.Id}");
         SetTransientFor(parent);
->>>>>>> 0606e02f
         AddResponse("cancel", _controller.Localizer["Cancel"]);
         SetCloseResponse("cancel");
         if (_controller.CanCopy)
@@ -200,44 +189,9 @@
         //Color
         _colorButton.OnColorSet += (sender, e) => Validate();
         //Receipt
-<<<<<<< HEAD
-        _btnReceiptView = Gtk.Button.New();
-        _btnReceiptView.SetValign(Gtk.Align.Center);
-        _btnReceiptView.AddCssClass("flat");
-        _btnReceiptView.SetTooltipText(_controller.Localizer["View"]);
-        _btnReceiptViewContent = Adw.ButtonContent.New();
-        _btnReceiptViewContent.SetIconName("image-x-generic-symbolic");
-        _btnReceiptView.SetChild(_btnReceiptViewContent);
-        _btnReceiptView.OnClicked += OnViewReceipt;
-        _btnReceiptDelete = Gtk.Button.New();
-        _btnReceiptDelete.SetValign(Gtk.Align.Center);
-        _btnReceiptDelete.AddCssClass("flat");
-        _btnReceiptDelete.SetIconName("user-trash-symbolic");
-        _btnReceiptDelete.SetTooltipText(_controller.Localizer["Delete"]);
-        _btnReceiptDelete.OnClicked += OnDeleteReceipt;
-        _btnReceiptUpload = Gtk.Button.New();
-        _btnReceiptUpload.SetValign(Gtk.Align.Center);
-        _btnReceiptUpload.AddCssClass("flat");
-        _btnReceiptUpload.SetTooltipText(_controller.Localizer["Upload"]);
-        _btnReceiptUploadContent = Adw.ButtonContent.New();
-        _btnReceiptUploadContent.SetIconName("document-send-symbolic");
-        _btnReceiptUpload.SetChild(_btnReceiptUploadContent);
-        _btnReceiptUpload.OnClicked += OnUploadReceipt;
-        _boxReceiptButtons = Gtk.Box.New(Gtk.Orientation.Horizontal, 6);
-        _boxReceiptButtons.Append(_btnReceiptView);
-        _boxReceiptButtons.Append(_btnReceiptDelete);
-        _boxReceiptButtons.Append(_btnReceiptUpload);
-        _rowReceipt = Adw.ActionRow.New();
-        _rowReceipt.SetTitle(_controller.Localizer["Receipt", "Field"]);
-        _rowReceipt.AddSuffix(_boxReceiptButtons);
-        _grpReceipt.Add(_rowReceipt);
-        //Layout
-        SetExtraChild(_boxMain);
-=======
         _viewReceiptButton.OnClicked += OnViewReceipt;
         _deleteReceiptButton.OnClicked += OnDeleteReceipt;
         _uploadReceiptButton.OnClicked += OnUploadReceipt;
->>>>>>> 0606e02f
         //Load Transaction
         gtk_calendar_select_day(_dateCalendar.Handle, ref g_date_time_new_local(_controller.Transaction.Date.Year, _controller.Transaction.Date.Month, _controller.Transaction.Date.Day, 0, 0, 0.0));
         OnDateChanged(_dateCalendar, EventArgs.Empty);
@@ -280,8 +234,6 @@
         _constructing = false;
     }
 
-<<<<<<< HEAD
-=======
     /// <summary>
     /// Constructs a TransactionDialog
     /// </summary>
@@ -291,7 +243,6 @@
     {
     }
 
->>>>>>> 0606e02f
     /// <summary>
     /// Callback for key-pressed signal
     /// </summary>
