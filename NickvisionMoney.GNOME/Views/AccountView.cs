--- conflicted
+++ resolved
@@ -985,18 +985,10 @@
         };
         transactionDialog.OnDelete += (sender, e) =>
         {
-<<<<<<< HEAD
             transactionDialog.SetVisible(false);
             if (_controller.GetIsSourceRepeatTransaction(id))
-=======
-            var dialog = new MessageDialog(_parentWindow, _controller.AppInfo.ID, _("Delete Transaction"), _("This transaction is a source repeat transaction.\nWhat would you like to do with the repeat transactions?\n\nDeleting only the source transaction will allow individual\ngenerated transactions to be modifiable."), _("Cancel"), _("Delete Only Source"), _("Delete Source and Generated"));
-            dialog.UnsetDestructiveApperance();
-            dialog.UnsetSuggestedApperance();
-            dialog.Present();
-            dialog.OnResponse += async (sender, e) =>
->>>>>>> 1d85a094
-            {
-                var dialog = new MessageDialog(_parentWindow, _controller.AppInfo.ID, _controller.Localizer["DeleteTransaction", "SourceRepeat"], _controller.Localizer["DeleteTransactionDescription", "SourceRepeat"], _controller.Localizer["Cancel"], _controller.Localizer["DeleteOnlySourceTransaction"], _controller.Localizer["DeleteSourceGeneratedTransaction"]);
+            {
+                var dialog = new MessageDialog(_parentWindow, _controller.AppInfo.ID, _("Delete Transaction"), _("This transaction is a source repeat transaction.\nWhat would you like to do with the repeat transactions?\n\nDeleting only the source transaction will allow individual&#xA;generated transactions to be modifiable."), _("Cancel"), _("Delete Only Source"), _("Delete Source and Generated"));
                 dialog.UnsetDestructiveApperance();
                 dialog.UnsetSuggestedApperance();
                 dialog.Present();
@@ -1009,7 +1001,6 @@
                         //Work
                         await Task.Run(async () =>
                         {
-<<<<<<< HEAD
                             try
                             {
                                 await _controller.DeleteSourceTransactionAsync(id, dialog.Response == MessageDialogResponse.Suggested);
@@ -1032,24 +1023,8 @@
                 };
             }
             else
-=======
-                            Console.WriteLine(ex.Message);
-                            Console.WriteLine(ex.StackTrace);
-                        }
-                    });
-                    g_main_context_invoke(IntPtr.Zero, _stopSpinner, IntPtr.Zero);
-                }
-                dialog.Destroy();
-            };
-        }
-        else
-        {
-            var dialog = new MessageDialog(_parentWindow, _controller.AppInfo.ID, _("Delete Transaction?"), _("Are you sure you want to delete this transaction?\nThis action is irreversible."), _("No"), _("Yes"));
-            dialog.Present();
-            dialog.OnResponse += async (sender, e) =>
->>>>>>> 1d85a094
-            {
-                var dialog = new MessageDialog(_parentWindow, _controller.AppInfo.ID, _controller.Localizer["DeleteTransaction"], _controller.Localizer["DeleteTransactionDescription"], _controller.Localizer["No"], _controller.Localizer["Yes"]);
+            {
+                var dialog = new MessageDialog(_parentWindow, _controller.AppInfo.ID, _("Delete Transaction"), _("Are you sure you want to delete this transaction?\nThis action is irreversible."), _("No"), _("Yes"));
                 dialog.Present();
                 dialog.OnResponse += async (sender, e) =>
                 {
@@ -1133,25 +1108,10 @@
             g_main_context_invoke(IntPtr.Zero, _stopSpinner, IntPtr.Zero);
             groupDialog.Close();
         };
-<<<<<<< HEAD
         groupDialog.OnDelete += (sender, e) =>
-=======
-    }
-
-    /// <summary>
-    /// Occurs when the delete group item is activated
-    /// </summary>
-    /// <param name="sender">Gio.SimpleAction</param>
-    /// <param name="e">EventArgs</param>
-    private void DeleteGroup(object? sender, uint id)
-    {
-        var dialog = new MessageDialog(_parentWindow, _controller.AppInfo.ID, _("Delete Group?"), _("Are you sure you want to delete this group?\nThis action is irreversible."), _("No"), _("Yes"));
-        dialog.Present();
-        dialog.OnResponse += async (sender, e) =>
->>>>>>> 1d85a094
         {
             groupDialog.SetVisible(false);
-            var dialog = new MessageDialog(_parentWindow, _controller.AppInfo.ID, _controller.Localizer["DeleteGroup"], _controller.Localizer["DeleteGroupDescription"], _controller.Localizer["No"], _controller.Localizer["Yes"]);
+            var dialog = new MessageDialog(_parentWindow, _controller.AppInfo.ID, _("Delete Group"), _("Are you sure you want to delete this group?\nThis action is irreversible."), _("No"), _("Yes"));
             dialog.Present();
             dialog.OnResponse += async (s, ex) =>
             {
