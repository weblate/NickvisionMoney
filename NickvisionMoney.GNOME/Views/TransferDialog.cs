using NickvisionMoney.GNOME.Helpers;
using NickvisionMoney.Shared.Controllers;
using NickvisionMoney.Shared.Models;
using System;
using System.Runtime.InteropServices;
using System.Text.RegularExpressions;

namespace NickvisionMoney.GNOME.Views;

/// <summary>
/// A dialog for managing a Transfer
/// </summary>
public partial class TransferDialog : Adw.MessageDialog
{
    [LibraryImport("libadwaita-1.so.0", StringMarshalling = StringMarshalling.Utf8)]
    private static partial void gtk_css_provider_load_from_data(nint provider, string data, int length);

    private readonly TransferDialogController _controller;
    private readonly Gtk.Window _parentWindow;
<<<<<<< HEAD
    private readonly Adw.PreferencesGroup _grpMain;
    private readonly Gtk.Box _boxButtonsAccount;
    private readonly Gtk.Button _btnSelectAccount;
    private readonly Gtk.MenuButton _btnRecentAccounts;
    private readonly Gtk.Popover _popRecentAccounts;
    private readonly Adw.PreferencesGroup _grpRecentAccounts;
    private readonly Adw.ActionRow _rowDestinationAccount;
    private readonly Adw.PasswordEntryRow _rowDestinationPassword;
    private readonly Gtk.Label _lblCurrency;
    private readonly Adw.EntryRow _rowAmount;
    private readonly Adw.PreferencesGroup _grpConversionRate;
    private readonly Adw.EntryRow _rowSourceCurrency;
    private readonly Adw.EntryRow _rowDestCurrency;
    private readonly Adw.ActionRow _rowConversionResult;
    private readonly Gtk.Label _lblConversionResult;
=======

    [Gtk.Connect] private readonly Gtk.Button _selectAccountButton;
    [Gtk.Connect] private readonly Gtk.Popover _recentAccountsPopover;
    [Gtk.Connect] private readonly Adw.PreferencesGroup _recentAccountsGroup;
    [Gtk.Connect] private readonly Adw.ActionRow _destinationAccountRow;
    [Gtk.Connect] private readonly Adw.PasswordEntryRow _destinationPasswordRow;
    [Gtk.Connect] private readonly Gtk.Label _currencyLabel;
    [Gtk.Connect] private readonly Adw.EntryRow _amountRow;
    [Gtk.Connect] private readonly Adw.PreferencesGroup _conversionRateGroup;
    [Gtk.Connect] private readonly Adw.EntryRow _sourceCurrencyRow;
    [Gtk.Connect] private readonly Adw.EntryRow _destinationCurrencyRow;
    [Gtk.Connect] private readonly Gtk.Label _conversionResultLabel;

>>>>>>> 0606e02f
    private readonly Gtk.EventControllerKey _amountKeyController;
    private readonly Gtk.EventControllerKey _sourceCurrencyKeyController;
    private readonly Gtk.EventControllerKey _destCurrencyKeyController;

    private TransferDialog(Gtk.Builder builder, TransferDialogController controller, Gtk.Window parent) : base(builder.GetPointer("_root"), false)
    {
        _controller = controller;
        _parentWindow = parent;
        //Build UI
        builder.Connect(this);
        //Dialog Settings
<<<<<<< HEAD
        SetHeading(_controller.Localizer["Transfer"]);
        SetBody(_controller.Localizer["TransferDescription"]);
        SetDefaultSize(420, -1);
        SetHideOnClose(true);
        SetModal(true);
=======
        SetTransientFor(parent);
>>>>>>> 0606e02f
        AddResponse("cancel", _controller.Localizer["Cancel"]);
        SetCloseResponse("cancel");
        AddResponse("ok", _controller.Localizer["Transfer"]);
        SetDefaultResponse("ok");
        SetResponseAppearance("ok", Adw.ResponseAppearance.Suggested);
        OnResponse += (sender, e) => _controller.Accepted = e.Response == "ok";
<<<<<<< HEAD
        //Main Preferences Group
        _grpMain = Adw.PreferencesGroup.New();
        SetExtraChild(_grpMain);
        //Destination Account Row
        _rowDestinationAccount = Adw.ActionRow.New();
        _rowDestinationAccount.SetTitle(_controller.Localizer["DestinationAccount", "Field"]);
        _rowDestinationAccount.SetSubtitle(_controller.Localizer["NoAccountSelected"]);
        _grpMain.Add(_rowDestinationAccount);
=======
>>>>>>> 0606e02f
        //Destination Password Row
        _destinationPasswordRow.OnApply += OnApplyDestinationPassword;
        //Select Account Button
        _selectAccountButton.OnClicked += OnSelectAccount;
        //Amount
        _currencyLabel.SetLabel($"{_controller.CultureForSourceNumberString.NumberFormat.CurrencySymbol} ({_controller.CultureForSourceNumberString.NumberFormat.NaNSymbol})");
        _amountRow.OnNotify += (sender, e) =>
        {
            if (e.Pspec.GetName() == "text")
            {
                Validate();
            }
        };
        _amountKeyController = Gtk.EventControllerKey.New();
        _amountKeyController.SetPropagationPhase(Gtk.PropagationPhase.Capture);
        _amountKeyController.OnKeyPressed += OnKeyPressedSource;
        _amountRow.AddController(_amountKeyController);
        //Conversion Rate
        _sourceCurrencyRow.OnNotify += (sender, e) =>
        {
            if (e.Pspec.GetName() == "text")
            {
                Validate();
            }
        };
        _sourceCurrencyKeyController = Gtk.EventControllerKey.New();
        _sourceCurrencyKeyController.SetPropagationPhase(Gtk.PropagationPhase.Capture);
        _sourceCurrencyKeyController.OnKeyPressed += OnKeyPressedSource;
        _sourceCurrencyRow.AddController(_sourceCurrencyKeyController);
        _destinationCurrencyRow.OnNotify += (sender, e) =>
        {
            if (e.Pspec.GetName() == "text")
            {
                Validate();
            }
        };
        _destCurrencyKeyController = Gtk.EventControllerKey.New();
        _destCurrencyKeyController.SetPropagationPhase(Gtk.PropagationPhase.Capture);
        _destCurrencyKeyController.OnKeyPressed += OnKeyPressedDest;
        _destinationCurrencyRow.AddController(_destCurrencyKeyController);
        //Load
        foreach (var recentAccount in _controller.RecentAccounts)
        {
            var row = Adw.ActionRow.New();
            row.SetTitle(recentAccount.Name);
            row.SetSubtitle(recentAccount.Path);
            var button = Gtk.Button.NewFromIconName("wallet2-symbolic");
            button.SetHalign(Gtk.Align.Center);
            button.SetValign(Gtk.Align.Center);
            var bgColorString = _controller.GetColorForAccountType(recentAccount.Type);
            var bgColorStrArray = new Regex(@"[0-9]+,[0-9]+,[0-9]+").Match(bgColorString).Value.Split(",");
            var luma = int.Parse(bgColorStrArray[0]) / 255.0 * 0.2126 + int.Parse(bgColorStrArray[1]) / 255.0 * 0.7152 + int.Parse(bgColorStrArray[2]) / 255.0 * 0.0722;
            var btnCssProvider = Gtk.CssProvider.New();
            var btnCss = "#btnWallet { color: " + (luma < 0.5 ? "#fff" : "#000") + "; background-color: " + bgColorString + "; }";
            gtk_css_provider_load_from_data(btnCssProvider.Handle, btnCss, btnCss.Length);
            button.SetName("btnWallet");
            button.GetStyleContext().AddProvider(btnCssProvider, 800);
            button.OnClicked += (Gtk.Button sender, EventArgs e) =>
            {
                _recentAccountsPopover.Popdown();
                _destinationAccountRow.SetSubtitle(row.GetSubtitle() ?? "");
                _destinationPasswordRow.SetVisible(false);
                _destinationPasswordRow.SetSensitive(true);
                _destinationPasswordRow.SetText("");
                _amountRow.SetText("");
                _conversionRateGroup.SetVisible(false);
                _sourceCurrencyRow.SetText("");
                _destinationCurrencyRow.SetText("");
                Validate();
            };
            row.AddPrefix(button);
            row.SetActivatableWidget(button);
            _recentAccountsGroup.Add(row);
        }
        _amountRow.SetText(_controller.Transfer.SourceAmount.ToString("N2", _controller.CultureForSourceNumberString));
        Validate();
    }

<<<<<<< HEAD
=======
    /// <summary>
    /// Constructs a TransferDialog
    /// </summary>
    /// <param name="controller">TransferDialogController</param>
    /// <param name="parentWindow">Gtk.Window</param>
    public TransferDialog(TransferDialogController controller, Gtk.Window parent) : this(Builder.FromFile("transfer_dialog.ui", controller.Localizer), controller, parent)
    {
    }

>>>>>>> 0606e02f
    /// <summary>
    /// Validates the dialog's input
    /// </summary>
    private void Validate()
    {
        var checkStatus = _controller.UpdateTransfer(_destinationAccountRow.GetSubtitle() ?? "", _destinationPasswordRow.GetText(), _amountRow.GetText(), _sourceCurrencyRow.GetText(), _destinationCurrencyRow.GetText());
        _destinationAccountRow.RemoveCssClass("error");
        _destinationAccountRow.SetTitle(_controller.Localizer["DestinationAccount", "Field"]);
        _destinationPasswordRow.RemoveCssClass("error");
        _destinationPasswordRow.SetTitle(_controller.Localizer["DestinationPassword", "Field"]);
        _amountRow.RemoveCssClass("error");
        _amountRow.SetTitle(_controller.Localizer["Amount", "Field"]);
        _amountRow.SetVisible(true);
        _sourceCurrencyRow.RemoveCssClass("error");
        _sourceCurrencyRow.SetTitle(_controller.SourceCurrencyCode);
        _destinationCurrencyRow.RemoveCssClass("error");
        _destinationCurrencyRow.SetTitle(_controller.DestinationCurrencyCode ?? "");
        if (checkStatus == TransferCheckStatus.Valid)
        {
<<<<<<< HEAD
            _lblConversionResult.SetText(_controller.Transfer.DestinationAmount.ToString("C", _controller.CultureForDestNumberString));
=======
            _conversionResultLabel.SetText(_controller.Transfer.DestinationAmount.ToString("C", _controller.CultureForDestNumberString));
>>>>>>> 0606e02f
            SetResponseEnabled("ok", true);
        }
        else
        {
            if (checkStatus.HasFlag(TransferCheckStatus.InvalidDestPath))
            {
                _destinationAccountRow.AddCssClass("error");
                _destinationAccountRow.SetTitle(_controller.Localizer["DestinationAccount", "Invalid"]);
                _amountRow.SetVisible(false);
            }
            if (checkStatus.HasFlag(TransferCheckStatus.DestAccountRequiresPassword))
            {
                _destinationPasswordRow.SetVisible(true);
                _destinationPasswordRow.AddCssClass("error");
                _destinationPasswordRow.SetTitle(_controller.Localizer["DestinationPassword", "Required"]);
                _amountRow.SetVisible(false);
            }
            if (checkStatus.HasFlag(TransferCheckStatus.DestAccountPasswordInvalid))
            {
                _destinationPasswordRow.AddCssClass("error");
                _destinationPasswordRow.SetTitle(_controller.Localizer["DestinationPassword", "Invalid"]);
                _amountRow.SetVisible(false);
            }
            if (checkStatus.HasFlag(TransferCheckStatus.InvalidAmount))
            {
                _amountRow.AddCssClass("error");
                _amountRow.SetTitle(_controller.Localizer["Amount", "Invalid"]);
            }
            if (checkStatus.HasFlag(TransferCheckStatus.InvalidConversionRate))
            {
                _conversionRateGroup.SetVisible(true);
                _sourceCurrencyRow.AddCssClass("error");
                _sourceCurrencyRow.SetTitle(_controller.SourceCurrencyCode);
                _destinationCurrencyRow.AddCssClass("error");
                _destinationCurrencyRow.SetTitle(_controller.DestinationCurrencyCode!);
                _conversionResultLabel.SetText(_controller.Localizer["NotAvailable"]);
            }
            SetResponseEnabled("ok", false);
        }
        if (!checkStatus.HasFlag(TransferCheckStatus.DestAccountRequiresPassword) && !checkStatus.HasFlag(TransferCheckStatus.DestAccountPasswordInvalid))
        {
            _destinationPasswordRow.SetSensitive(false);
        }
    }

    /// <summary>
    /// Occurs when Select Destination Account button is clicked
    /// </summary>
    /// <param name="sender">Gtk.Button</param>
    /// <param name="e">EventArgs</param>
    private void OnSelectAccount(Gtk.Button sender, EventArgs e)
    {
        var openFileDialog = Gtk.FileChooserNative.New(_controller.Localizer["SelectAccount"], _parentWindow, Gtk.FileChooserAction.Open, _controller.Localizer["Open"], _controller.Localizer["Cancel"]);
        openFileDialog.SetModal(true);
        var filter = Gtk.FileFilter.New();
        filter.SetName(_controller.Localizer["AccountFileFilter", "GTK"]);
        filter.AddPattern("*.nmoney");
        openFileDialog.AddFilter(filter);
        openFileDialog.OnResponse += (sender, e) =>
        {
            if (e.ResponseId == (int)Gtk.ResponseType.Accept)
            {
                var path = openFileDialog.GetFile()!.GetPath() ?? "";
                _destinationAccountRow.SetSubtitle(path);
                _destinationPasswordRow.SetVisible(false);
                _destinationPasswordRow.SetSensitive(true);
                _destinationPasswordRow.SetText("");
                _amountRow.SetText("");
                _conversionRateGroup.SetVisible(false);
                _sourceCurrencyRow.SetText("");
                _destinationCurrencyRow.SetText("");
                Validate();
            }
        };
        openFileDialog.Show();
    }

    /// <summary>
    /// Occurs when the apply destination password button is clicked
    /// </summary>
    /// <param name="sender">Adw.EntryRow</param>
    /// <param name="e">EventArgs</param>
    private void OnApplyDestinationPassword(Adw.EntryRow sender, EventArgs e) => Validate();

    /// <summary>
    /// Callback for key-pressed signal for source entries
    /// </summary>
    /// <param name="sender">Gtk.EventControllerKey</param>
    /// <param name="e">Gtk.EventControllerKey.KeyPressedSignalArgs</param>
    private bool OnKeyPressedSource(Gtk.EventControllerKey sender, Gtk.EventControllerKey.KeyPressedSignalArgs e)
    {
        if (_controller.InsertSeparator != InsertSeparator.Off)
        {
            if (e.Keyval == 65454 || e.Keyval == 65452 || e.Keyval == 2749 || (_controller.InsertSeparator == InsertSeparator.PeriodComma && (e.Keyval == 44 || e.Keyval == 46)))
            {
                var row = (Adw.EntryRow)(sender.GetWidget());
                row.SetText(row.GetText() + _controller.CultureForSourceNumberString.NumberFormat.NumberDecimalSeparator);
                row.SetPosition(row.GetText().Length);
                return true;
            }
        }
        return false;
    }

    /// <summary>
    /// Callback for key-pressed signal for dest entries
    /// </summary>
    /// <param name="sender">Gtk.EventControllerKey</param>
    /// <param name="e">Gtk.EventControllerKey.KeyPressedSignalArgs</param>
    private bool OnKeyPressedDest(Gtk.EventControllerKey sender, Gtk.EventControllerKey.KeyPressedSignalArgs e)
    {
        if (_controller.InsertSeparator != InsertSeparator.Off)
        {
            if (e.Keyval == 65454 || e.Keyval == 65452 || e.Keyval == 2749 || (_controller.InsertSeparator == InsertSeparator.PeriodComma && (e.Keyval == 44 || e.Keyval == 46)))
            {
                var row = (Adw.EntryRow)(sender.GetWidget());
                row.SetText(row.GetText() + _controller.CultureForDestNumberString.NumberFormat.NumberDecimalSeparator);
                row.SetPosition(row.GetText().Length);
                return true;
            }
        }
        return false;
    }
}<|MERGE_RESOLUTION|>--- conflicted
+++ resolved
@@ -17,23 +17,6 @@
 
     private readonly TransferDialogController _controller;
     private readonly Gtk.Window _parentWindow;
-<<<<<<< HEAD
-    private readonly Adw.PreferencesGroup _grpMain;
-    private readonly Gtk.Box _boxButtonsAccount;
-    private readonly Gtk.Button _btnSelectAccount;
-    private readonly Gtk.MenuButton _btnRecentAccounts;
-    private readonly Gtk.Popover _popRecentAccounts;
-    private readonly Adw.PreferencesGroup _grpRecentAccounts;
-    private readonly Adw.ActionRow _rowDestinationAccount;
-    private readonly Adw.PasswordEntryRow _rowDestinationPassword;
-    private readonly Gtk.Label _lblCurrency;
-    private readonly Adw.EntryRow _rowAmount;
-    private readonly Adw.PreferencesGroup _grpConversionRate;
-    private readonly Adw.EntryRow _rowSourceCurrency;
-    private readonly Adw.EntryRow _rowDestCurrency;
-    private readonly Adw.ActionRow _rowConversionResult;
-    private readonly Gtk.Label _lblConversionResult;
-=======
 
     [Gtk.Connect] private readonly Gtk.Button _selectAccountButton;
     [Gtk.Connect] private readonly Gtk.Popover _recentAccountsPopover;
@@ -47,7 +30,6 @@
     [Gtk.Connect] private readonly Adw.EntryRow _destinationCurrencyRow;
     [Gtk.Connect] private readonly Gtk.Label _conversionResultLabel;
 
->>>>>>> 0606e02f
     private readonly Gtk.EventControllerKey _amountKeyController;
     private readonly Gtk.EventControllerKey _sourceCurrencyKeyController;
     private readonly Gtk.EventControllerKey _destCurrencyKeyController;
@@ -59,32 +41,13 @@
         //Build UI
         builder.Connect(this);
         //Dialog Settings
-<<<<<<< HEAD
-        SetHeading(_controller.Localizer["Transfer"]);
-        SetBody(_controller.Localizer["TransferDescription"]);
-        SetDefaultSize(420, -1);
-        SetHideOnClose(true);
-        SetModal(true);
-=======
         SetTransientFor(parent);
->>>>>>> 0606e02f
         AddResponse("cancel", _controller.Localizer["Cancel"]);
         SetCloseResponse("cancel");
         AddResponse("ok", _controller.Localizer["Transfer"]);
         SetDefaultResponse("ok");
         SetResponseAppearance("ok", Adw.ResponseAppearance.Suggested);
         OnResponse += (sender, e) => _controller.Accepted = e.Response == "ok";
-<<<<<<< HEAD
-        //Main Preferences Group
-        _grpMain = Adw.PreferencesGroup.New();
-        SetExtraChild(_grpMain);
-        //Destination Account Row
-        _rowDestinationAccount = Adw.ActionRow.New();
-        _rowDestinationAccount.SetTitle(_controller.Localizer["DestinationAccount", "Field"]);
-        _rowDestinationAccount.SetSubtitle(_controller.Localizer["NoAccountSelected"]);
-        _grpMain.Add(_rowDestinationAccount);
-=======
->>>>>>> 0606e02f
         //Destination Password Row
         _destinationPasswordRow.OnApply += OnApplyDestinationPassword;
         //Select Account Button
@@ -163,8 +126,6 @@
         Validate();
     }
 
-<<<<<<< HEAD
-=======
     /// <summary>
     /// Constructs a TransferDialog
     /// </summary>
@@ -174,7 +135,6 @@
     {
     }
 
->>>>>>> 0606e02f
     /// <summary>
     /// Validates the dialog's input
     /// </summary>
@@ -194,11 +154,7 @@
         _destinationCurrencyRow.SetTitle(_controller.DestinationCurrencyCode ?? "");
         if (checkStatus == TransferCheckStatus.Valid)
         {
-<<<<<<< HEAD
-            _lblConversionResult.SetText(_controller.Transfer.DestinationAmount.ToString("C", _controller.CultureForDestNumberString));
-=======
             _conversionResultLabel.SetText(_controller.Transfer.DestinationAmount.ToString("C", _controller.CultureForDestNumberString));
->>>>>>> 0606e02f
             SetResponseEnabled("ok", true);
         }
         else
