--- conflicted
+++ resolved
@@ -21,15 +21,17 @@
 <a href='https://matrix.to/#/#nickvision:matrix.org'><img width='140' alt='Join our room' src='https://user-images.githubusercontent.com/17648453/196094077-c896527d-af6d-4b43-a5d8-e34a00ffd8f6.png'/></a>
 
 # Screenshots
-<<<<<<< HEAD
-![MainWindow](https://user-images.githubusercontent.com/17648453/202083015-1a48ec33-84b9-476d-ab66-db9ff507d692.png)
-![OpenAccount](https://user-images.githubusercontent.com/17648453/204042093-d01d5aaa-3a82-49fd-b579-afd48d20936e.png)
-![DarkMode](https://user-images.githubusercontent.com/17648453/204042100-a56c28e2-2a83-4c12-9629-acf8079fd89a.png)
-![TransactionDialog](https://user-images.githubusercontent.com/17648453/204042104-6f0e3019-c476-40aa-8a2b-2a5e539f7b27.png)
+<!--![WinUILight](https://user-images.githubusercontent.com/17648453/207794202-2ec536e0-106c-451d-b380-2091c2db96bf.png)
+![WinUIDark](https://user-images.githubusercontent.com/17648453/207794094-f6e371b0-9c0e-4356-b9ea-7cdca7eb3b05.png)-->
+![GNOMELight](NickvisionMoney.GNOME/Screenshots/OpenAccount.png)
+![GNOMEDark](NickvisionMoney.GNOME/Screenshots/OpenAccountDark.png)
+<p align='center'><img src='NickvisionMoney.GNOME/Screenshots/Transaction.png' alt='GNOMETransaction' width='350px'><img src='NickvisionMoney.GNOME/Screenshots/CompactMode.png' alt='GNOMECompactMode' width='350px'></p>
+
+# GNOME Theming
 
 [![Please do not theme this app](https://stopthemingmy.app/badge.svg)](https://stopthemingmy.app) 
 
-This app is designed for GNOME and optimized for the default Adwaita theme. If you customized your system look, it can negatively affect Money. Hovewer, in case of a breakage, we provide a way to customize some elements using CSS so you can make it look as you need. The CSS code should be in `~/.var/app/org.nickvision.money/config/gtk-4.0/gtk.css` if you installed the app using Flatpak or in `~/.config/gtk-4.0/gtk.css` otherwise. An example:
+The Linux version of this app is designed for GNOME and optimized for the default Adwaita theme. If you customized your system look, it can negatively affect Money. Hovewer, in case of a breakage, we provide a way to customize some elements using CSS so you can make it look as you need. The CSS code should be in `~/.var/app/org.nickvision.money/config/gtk-4.0/gtk.css` if you installed the app using Flatpak or in `~/.config/gtk-4.0/gtk.css` otherwise. An example:
 
 ```
 .money-total {
@@ -47,35 +49,9 @@
 }
 ```
 
-# Translating
-Everyone is welcome to translate this app into their native or known languages, so that the application is accessible to everyone.
-
-To translate the app, fork the repository and clone it locally. Make sure that `meson` is installed. Run the commands in your shell while in the directory of repository:
-```bash
-meson build
-cd build
-meson compile org.nickvision.money-pot
-```
-Or, if you are using GNOME Builder, build the app and then run in the Builder's terminal:
-```bash
-flatpak run --command=sh org.gnome.Builder
-cd _build
-meson compile org.nickvision.money-pot
-```
-This would generate a `NickvisionMoney/po/org.nickvision.money.pot` file, now you can use this file to translate the strings into your target language. You may use [Gtranslator](https://flathub.org/apps/details/org.gnome.Gtranslator) or [Poedit](https://poedit.net) if you do not know how to translate manually in text itself. After translating (either through tools or directly in text editor), make sure to include the required metadata on the top of translation file (see existing files in `NickvisionMoney/po/` directory.)
-=======
-<!--![WinUILight](https://user-images.githubusercontent.com/17648453/207794202-2ec536e0-106c-451d-b380-2091c2db96bf.png)
-![WinUIDark](https://user-images.githubusercontent.com/17648453/207794094-f6e371b0-9c0e-4356-b9ea-7cdca7eb3b05.png)-->
-![GNOMELight](NickvisionMoney.GNOME/Screenshots/OpenAccount.png)
-![GNOMEDark](NickvisionMoney.GNOME/Screenshots/OpenAccountDark.png)
-<p align='center'><img src='NickvisionMoney.GNOME/Screenshots/Transaction.png' alt='GNOMETransaction' width='350px'><img src='NickvisionMoney.GNOME/Screenshots/CompactMode.png' alt='GNOMECompactMode' width='350px'></p>
->>>>>>> b69853a9
-
-# GNOME Theming
-
 [![Please do not theme this app](https://stopthemingmy.app/badge.svg)](https://stopthemingmy.app) 
 
-The Linux version of this app is designed for GNOME and optimized for the default Adwaita theme. If you customized your system look, it can negatively affect Money. Hovewer, in case of a breakage, we provide a way to customize some elements using CSS so you can make it look as you need. The CSS code should be in `~/.var/app/org.nickvision.money/config/gtk-4.0/gtk.css` if you installed the app using Flatpak or in `~/.config/gtk-4.0/gtk.css` otherwise. An example:
+This app is designed for GNOME and optimized for the default Adwaita theme. If you customized your system look, it can negatively affect Money. Hovewer, in case of a breakage, we provide a way to customize some elements using CSS so you can make it look as you need. The CSS code should be in `~/.var/app/org.nickvision.money/config/gtk-4.0/gtk.css` if you installed the app using Flatpak or in `~/.config/gtk-4.0/gtk.css` otherwise. An example:
 
 ```
 .money-total {
