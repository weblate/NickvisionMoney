--- conflicted
+++ resolved
@@ -1746,11 +1746,7 @@
     /// </summary>
     private void BackupAccountToCSV()
     {
-<<<<<<< HEAD
-        if (Directory.Exists(Configuration.Current.CSVBackupFolder))
-=======
         if(!_isEncrypted.GetValueOrDefault())
->>>>>>> 7f4d2307
         {
             ExportToCSV($"{Configuration.Current.CSVBackupFolder}{System.IO.Path.DirectorySeparatorChar}{Metadata.Name}.csv");
         }
